--- conflicted
+++ resolved
@@ -1024,10 +1024,6 @@
     lua_setfield(lua, -2, "output_open");
     lua_pushcfunction(lua, seds_lua_output_file_close);
     lua_setfield(lua, -2, "output_close");
-<<<<<<< HEAD
-}
-=======
     lua_pushcfunction(lua, seds_lua_output_file_mkdir);
     lua_setfield(lua, -2, "output_mkdir");
-}
->>>>>>> e271da34
+}